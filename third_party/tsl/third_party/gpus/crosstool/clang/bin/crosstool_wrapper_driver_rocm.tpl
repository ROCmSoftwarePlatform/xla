#!/usr/bin/env python
"""Crosstool wrapper for compiling ROCm programs.

SYNOPSIS:
  crosstool_wrapper_driver_rocm [options passed in by cc_library()
                                or cc_binary() rule]

DESCRIPTION:
  This script is expected to be called by the cc_library() or cc_binary() bazel
  rules. When the option "-x rocm" is present in the list of arguments passed
  to this script, it invokes the hipcc compiler. Most arguments are passed
  as is as a string to --compiler-options of hipcc. When "-x rocm" is not
  present, this wrapper invokes gcc with the input arguments as is.
"""

__author__ = 'whchung@gmail.com (Wen-Heng (Jack) Chung)'

from argparse import ArgumentParser
import os
import subprocess
import re
import sys
import pipes

# Template values set by rocm_configure.bzl.
CPU_COMPILER = ('%{cpu_compiler}')
<<<<<<< HEAD
USE_CLANG = ('%{compiler}' == 'clang')
=======
HOST_COMPILER_PATH = ('%{host_compiler_path}')
>>>>>>> e0ffa75b

HIPCC_PATH = '%{hipcc_path}'
PREFIX_DIR = os.path.dirname(HOST_COMPILER_PATH)
HIPCC_ENV = '%{hipcc_env}'
HIP_RUNTIME_PATH = '%{hip_runtime_path}'
HIP_RUNTIME_LIBRARY = '%{hip_runtime_library}'
ROCR_RUNTIME_PATH = '%{rocr_runtime_path}'
ROCR_RUNTIME_LIBRARY = '%{rocr_runtime_library}'
VERBOSE = '%{crosstool_verbose}'=='1'

def Log(s):
  print('gpus/crosstool: {0}'.format(s))


def GetOptionValue(argv, option):
  """Extract the list of values for option from the argv list.

  Args:
    argv: A list of strings, possibly the argv passed to main().
    option: The option whose value to extract, without the leading '-'.

  Returns:
    A list of values, either directly following the option,
    (eg., -opt val1 val2) or values collected from multiple occurrences of
    the option (eg., -opt val1 -opt val2).
  """

  parser = ArgumentParser()
  parser.add_argument('-' + option, nargs='*', action='append')
  args, _ = parser.parse_known_args(argv)
  if not args or not vars(args)[option]:
    return []
  else:
    return sum(vars(args)[option], [])


def GetHostCompilerOptions(argv):
  """Collect the -isystem, -iquote, and --sysroot option values from argv.

  Args:
    argv: A list of strings, possibly the argv passed to main().

  Returns:
    The string that can be used as the --compiler-options to hipcc.
  """

  parser = ArgumentParser()
  parser.add_argument('-isystem', nargs='*', action='append')
  parser.add_argument('-iquote', nargs='*', action='append')
  parser.add_argument('--sysroot', nargs=1)
  parser.add_argument('-g', nargs='*', action='append')
  parser.add_argument('-fno-canonical-system-headers', action='store_true')
  parser.add_argument('-no-canonical-prefixes', action='store_true')
  parser.add_argument('--genco', action='store_true')

  args, _ = parser.parse_known_args(argv)

  opts = ''

  if args.isystem:
    opts += ' -isystem ' + ' -isystem '.join(sum(args.isystem, []))
  if args.iquote:
    opts += ' -iquote ' + ' -iquote '.join(sum(args.iquote, []))
  if args.g:
    opts += ' -g' + ' -g'.join(sum(args.g, []))
  if args.fno_canonical_system_headers or args.no_canonical_prefixes:
    opts += ' -no-canonical-prefixes'
  if args.sysroot:
    opts += ' --sysroot ' + args.sysroot[0]
  if args.genco:
    opts += ' --genco'

  return opts

def system(cmd):
  """Invokes cmd with os.system().

  Args:
    cmd: The command.

  Returns:
    The exit code if the process exited with exit() or -signal
    if the process was terminated by a signal.
  """
  retv = os.system(cmd)
  if os.WIFEXITED(retv):
    return os.WEXITSTATUS(retv)
  else:
    return -os.WTERMSIG(retv)


def InvokeHipcc(argv, log=False):
  """Call hipcc with arguments assembled from argv.

  Args:
    argv: A list of strings, possibly the argv passed to main().
    log: True if logging is requested.

  Returns:
    The return value of calling os.system('hipcc ' + args)
  """

  host_compiler_options = GetHostCompilerOptions(argv)
  opt_option = GetOptionValue(argv, 'O')
  m_options = GetOptionValue(argv, 'm')
  m_options = ''.join([' -m' + m for m in m_options if m in ['32', '64']])
  include_options = GetOptionValue(argv, 'I')
  out_file = GetOptionValue(argv, 'o')
  depfiles = GetOptionValue(argv, 'MF')
  defines = GetOptionValue(argv, 'D')
  defines = ''.join([' -D' + define for define in defines])
  undefines = GetOptionValue(argv, 'U')
  undefines = ''.join([' -U' + define for define in undefines])
  std_options = GetOptionValue(argv, 'std')
  hipcc_allowed_std_options = ["c++11", "c++14", "c++17"]
  std_options = ''.join([' -std=' + define
      for define in std_options if define in hipcc_allowed_std_options])

  # The list of source files get passed after the -c option. I don't know of
  # any other reliable way to just get the list of source files to be compiled.
  src_files = GetOptionValue(argv, 'c')

  if len(src_files) == 0:
    return 1
  if len(out_file) != 1:
    return 1

  opt = (' -O2' if (len(opt_option) > 0 and int(opt_option[0]) > 0)
         else ' -g')

  includes = (' -I ' + ' -I '.join(include_options)
              if len(include_options) > 0
              else '')

  # Unfortunately, there are other options that have -c prefix too.
  # So allowing only those look like C/C++ files.
  src_files = [f for f in src_files if
               re.search('\.cpp$|\.cc$|\.c$|\.cxx$|\.C$', f)]
  srcs = ' '.join(src_files)
  out = ' -o ' + out_file[0]

  hipccopts = ' '
  # In hip-clang environment, we need to make sure that hip header is included
  # before some standard math header like <complex> is included in any source.
  # Otherwise, we get build error.
  # Also we need to retain warning about uninitialised shared variable as
  # warning only, even when -Werror option is specified.
  hipccopts += ' --include=hip/hip_runtime.h '
  # Force C++17 dialect (note, everything in just one string!)
  hipccopts += ' --std=c++17 '
  # Use -fno-gpu-rdc by default for early GPU kernel finalization
  # This flag would trigger GPU kernels be generated at compile time, instead
  # of link time. This allows the default host compiler (gcc) be used as the
  # linker for TensorFlow on ROCm platform.
  hipccopts += ' -fno-gpu-rdc '
  hipccopts += ' -fcuda-flush-denormals-to-zero '
  hipccopts += undefines
  hipccopts += defines
  hipccopts += std_options
  hipccopts += m_options

  if depfiles:
    # Generate the dependency file
    depfile = depfiles[0]
    cmd = (HIPCC_PATH + ' ' + hipccopts +
           host_compiler_options +
           ' -I .' + includes + ' ' + srcs + ' -M -o ' + depfile)
    cmd = HIPCC_ENV.replace(';', ' ') + ' ' + cmd
    if log: Log(cmd)
    if VERBOSE: print(cmd)
    exit_status = os.system(cmd)
    if exit_status != 0:
      return exit_status

  cmd = (HIPCC_PATH + ' ' + hipccopts +
         host_compiler_options + ' -fPIC' +
         ' -I .' + opt + includes + ' -c ' + srcs + out)

  cmd = HIPCC_ENV.replace(';', ' ') + ' '\
        + cmd
  if log: Log(cmd)
  if VERBOSE: print(cmd)
  return system(cmd)


def main():
  # ignore PWD env var
  os.environ['PWD']=''

  parser = ArgumentParser(fromfile_prefix_chars='@')
  parser.add_argument('-x', nargs=1)
  parser.add_argument('--rocm_log', action='store_true')
  parser.add_argument('-pass-exit-codes', action='store_true')
  args, leftover = parser.parse_known_args(sys.argv[1:])

  if VERBOSE: print('PWD=' + os.getcwd())
  if VERBOSE: print('HIPCC_ENV=' + HIPCC_ENV)

  if args.x and args.x[0] == 'rocm':
    # compilation for GPU objects
    if args.rocm_log: Log('-x rocm')
    leftover = [pipes.quote(s) for s in leftover]
    if args.rocm_log: Log('using hipcc')
    return InvokeHipcc(leftover, log=args.rocm_log)

  elif args.pass_exit_codes:
    # link
    # with hipcc compiler invoked with -fno-gpu-rdc by default now, it's ok to 
    # use host compiler as linker, but we have to link with HCC/HIP runtime.
    # Such restriction would be revised further as the bazel script get
    # improved to fine tune dependencies to ROCm libraries.
    gpu_linker_flags = [flag for flag in sys.argv[1:]
                               if not flag.startswith(('--rocm_log'))]

    gpu_linker_flags.append('-L' + ROCR_RUNTIME_PATH)
    gpu_linker_flags.append('-Wl,-rpath=' + ROCR_RUNTIME_PATH)
    gpu_linker_flags.append('-l' + ROCR_RUNTIME_LIBRARY)
    gpu_linker_flags.append('-L' + HIP_RUNTIME_PATH)
    gpu_linker_flags.append('-Wl,-rpath=' + HIP_RUNTIME_PATH)
    gpu_linker_flags.append('-l' + HIP_RUNTIME_LIBRARY)
    gpu_linker_flags.append("-lrt")
    gpu_linker_flags.append("-lstdc++")

    if VERBOSE: print(' '.join([CPU_COMPILER] + gpu_linker_flags))
    return subprocess.call([CPU_COMPILER] + gpu_linker_flags)

  else:
    # compilation for host objects

    # Strip our flags before passing through to the CPU compiler for files which
    # are not -x rocm. We can't just pass 'leftover' because it also strips -x.
    # We not only want to pass -x to the CPU compiler, but also keep it in its
    # relative location in the argv list (the compiler is actually sensitive to
    # this).
    cpu_compiler_flags = [flag for flag in sys.argv[1:]
                               if not flag.startswith(('--rocm_log'))]
    if not USE_CLANG:
      cpu_compiler_flags.append('-fno-canonical-system-headers')

    # XXX: SE codes need to be built with gcc, but need this macro defined
    cpu_compiler_flags.append("-D__HIP_PLATFORM_HCC__")
    if VERBOSE: print(' '.join([CPU_COMPILER] + cpu_compiler_flags))
    return subprocess.call([CPU_COMPILER] + cpu_compiler_flags)

if __name__ == '__main__':
  sys.exit(main())<|MERGE_RESOLUTION|>--- conflicted
+++ resolved
@@ -24,11 +24,8 @@
 
 # Template values set by rocm_configure.bzl.
 CPU_COMPILER = ('%{cpu_compiler}')
-<<<<<<< HEAD
 USE_CLANG = ('%{compiler}' == 'clang')
-=======
 HOST_COMPILER_PATH = ('%{host_compiler_path}')
->>>>>>> e0ffa75b
 
 HIPCC_PATH = '%{hipcc_path}'
 PREFIX_DIR = os.path.dirname(HOST_COMPILER_PATH)
